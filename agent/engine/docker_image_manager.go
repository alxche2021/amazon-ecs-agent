--- conflicted
+++ resolved
@@ -89,11 +89,11 @@
 	}
 }
 
-<<<<<<< HEAD
 // SetDataClient sets the saver that is used by the ImageManager.
 func (imageManager *dockerImageManager) SetDataClient(dataClient data.Client) {
 	imageManager.dataClient = dataClient
-=======
+}
+
 func buildImageCleanupExclusionList(cfg *config.Config) []string {
 	// append known cached internal images to imageCleanupExclusionList
 	excludedImages := append(cfg.ImageCleanupExclusionList,
@@ -105,11 +105,6 @@
 		seelog.Infof("Image excluded from cleanup: %s", image)
 	}
 	return excludedImages
-}
-
-func (imageManager *dockerImageManager) SetSaver(stateManager statemanager.Saver) {
-	imageManager.saver = stateManager
->>>>>>> d19570d3
 }
 
 func (imageManager *dockerImageManager) AddAllImageStates(imageStates []*image.ImageState) {
