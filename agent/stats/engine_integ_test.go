--- conflicted
+++ resolved
@@ -298,8 +298,6 @@
 		},
 		testTask)
 
-<<<<<<< HEAD
-=======
 	err = engine.MustInit(ctx, taskEngine, defaultCluster, defaultContainerInstance)
 	require.NoError(t, err, "initializing stats engine failed")
 	defer engine.containerChangeEventStream.Unsubscribe(containerChangeHandler)
@@ -380,7 +378,6 @@
 		},
 		testTask)
 
->>>>>>> 684a5deb
 	err = engine.MustInit(ctx, taskEngine, defaultCluster, defaultContainerInstance)
 	require.NoError(t, err, "initializing stats engine failed")
 	defer engine.containerChangeEventStream.Unsubscribe(containerChangeHandler)
